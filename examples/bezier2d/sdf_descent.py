import torch
import slangtorch
import numpy as np
import matplotlib.pyplot as plt 

N = 5
c = 2 
m = slangtorch.loadModule('bezier.slang', defines={"NUM_CTRL_PTS": N, "DIM":c})

class BezierSDF_mats(torch.autograd.Function):
<<<<<<< HEAD
    @staticmethod
    def forward(ctx, xy, control_pts):
        """
        xy: M,2 torch tensor on GPU, points at which SDF is to be evaluated 
        control_pts: 
        """
        # coeffs = torch.zeros_like(control_pts, dtype=torch.float).cuda()
        # m.compute_coeffs(control_pts=control_pts, output=coeffs).launchRaw(blockSize=(1, 1, 1), gridSize=(1, 1, 1))
        sdf_mats = torch.zeros(xy.shape[0], c*(N-1), c*(N-1)).cuda()
        kernel_with_args = m.bezier2DSDF(xy=xy, control_pts=control_pts, output=sdf_mats)
        NUM_BLOCKS = 1 + xy.shape[0] // 1024
        kernel_with_args.launchRaw(
            blockSize=(NUM_BLOCKS, 1, 1),
            gridSize=(1024, 1, 1))
        ctx.save_for_backward(xy, control_pts, sdf_mats)
        return sdf_mats

    @staticmethod
    def backward(ctx, grad_sdf_mats):
        (xy, control_pts, sdf_mats) = ctx.saved_tensors
        grad_ctrl_pts = torch.zeros_like(control_pts)
        grad_xy  = torch.zeros_like(xy)
          # Note: When using DiffTensorView, grad_output gets 'consumed' during the reverse-mode.
        # If grad_output may be reused, consider calling grad_output = grad_output.clone()

        kernel_with_args = m.bezier2DSDF.bwd(xy=(xy, grad_xy),
                                                       control_pts=(control_pts, grad_ctrl_pts),
=======
	@staticmethod
	def forward(ctx, xy, control_coeffs):
		"""
		xy: M,2 torch tensor on GPU, points at which SDF is to be evaluated 
		control_pts: 
		"""
		# coeffs = torch.zeros_like(control_pts, dtype=torch.float).cuda()
		# m.compute_coeffs(control_pts=control_pts, output=coeffs).launchRaw(blockSize=(1, 1, 1), gridSize=(1, 1, 1))
		sdf_mats = torch.zeros(xy.shape[0], c*(N-1), c*(N-1)).cuda()
		kernel_with_args = m.bezier2DSDF(xy=xy, bcoeffs=control_coeffs, output=sdf_mats)
		NUM_BLOCKS = 1 + xy.shape[0] // 1024
		kernel_with_args.launchRaw(
			blockSize=(NUM_BLOCKS, 1, 1),
			gridSize=(1024, 1, 1))
		ctx.save_for_backward(xy, control_coeffs, sdf_mats)
		return sdf_mats

	@staticmethod
	def backward(ctx, grad_sdf_mats):
		(xy, control_coeffs, sdf_mats) = ctx.saved_tensors
		grad_ctrl_coeffs = torch.zeros_like(control_coeffs)
		grad_xy  = torch.zeros_like(xy)
  		# Note: When using DiffTensorView, grad_output gets 'consumed' during the reverse-mode.
		# If grad_output may be reused, consider calling grad_output = grad_output.clone()

		kernel_with_args = m.bezier2DSDF.bwd(xy=(xy, grad_xy),
                                                       bcoeffs=(control_coeffs, grad_ctrl_coeffs),
>>>>>>> 2ea96023
                                                       output=(sdf_mats, grad_sdf_mats))
        NUM_BLOCKS = 1 + xy.shape[0] // 1024
        kernel_with_args.launchRaw(
            blockSize=(NUM_BLOCKS, 1, 1),
            gridSize=(1024, 1, 1))

<<<<<<< HEAD
        return grad_xy, grad_ctrl_pts
=======
		return grad_xy, grad_ctrl_coeffs
>>>>>>> 2ea96023


def compute_sdf(control_pts, num_pts, xrange=[0.0,1.0], yrange=[0.0,1.0]):
    px = torch.linspace(xrange[0], xrange[1], num_pts)
    py = torch.linspace(yrange[0], yrange[1], num_pts)

<<<<<<< HEAD
    # Create the meshgrid
    x, y = torch.meshgrid(px, py.flip(dims=[0]), indexing='ij')  # 'i
    xy = torch.stack([x,y], dim=-1 ).view(-1,2).cuda()
    xy.requires_grad_(True)
    sdf_mats = BezierSDF_mats.apply(xy, control_pts)
    sdf = torch.linalg.det(sdf_mats)
    sdf = torch.sign(sdf) * torch.sqrt(torch.abs(sdf))
=======
	# Create the meshgrid
	x, y = torch.meshgrid(px, py.flip(dims=[0]), indexing='ij')  # 'i
	xy = torch.stack([x,y], dim=-1 ).view(-1,2).cuda()
	xy.requires_grad_(True)
	coeffs = torch.zeros((control_pts.shape[0],2), dtype=torch.float).cuda()
	m.compute_coeffs(control_pts=control_pts, output=coeffs).launchRaw(blockSize=(4, 1, 1), gridSize=(1, 1, 1))
	sdf_mats = BezierSDF_mats.apply(xy, coeffs)
	sdf = torch.linalg.det(sdf_mats)
	sdf = torch.sign(sdf) * torch.sqrt(torch.abs(sdf))
>>>>>>> 2ea96023

    return sdf    

def compute_sdf_pts(control_pts, xy):
<<<<<<< HEAD
    """ Compute sdf for a pre-specified point / array of points
    Args:
        xy: (M,2)
        control_pts: (N,2)
    Returns:
        sdf (M,1)
    """
    sdf_mats = BezierSDF_mats.apply(xy, control_pts)
    sdf = torch.linalg.det(sdf_mats)
    sdf = torch.sign(sdf) * torch.sqrt(torch.abs(sdf))
    return sdf       
=======
	""" Compute sdf for a pre-specified point / array of points
	Args:
		xy: (M,2)
		control_pts: (N,2)
	Returns:
		sdf (M,1)
	"""
	coeffs = torch.zeros_like(control_pts, dtype=torch.float).cuda()
	m.compute_coeffs(control_pts=control_pts, output=coeffs).launchRaw(blockSize=(4, 1, 1), gridSize=(1, 1, 1))
	sdf_mats = BezierSDF_mats.apply(xy, coeffs)
	sdf = torch.linalg.det(sdf_mats)
	sdf = torch.sign(sdf) * torch.sqrt(torch.abs(sdf))
	return sdf       
>>>>>>> 2ea96023


def curve_from_coeffs(t, coeffs):
    """ To check if coefficients are correct """
    output = torch.zeros(t.shape[0], coeffs.shape[1]).cuda()
    for i in range(coeffs.shape[0]):
        output = output + (t**i).view(-1,1) * coeffs[i].view(1,-1)
    return output 


## Problem setup. Bezier Curve control points, and an initialization. 
gt_control_pts = torch.tensor([[0.0, 0.0],[0.5, 0.5], [0.0, 1.0], [0.8, 0.5],  [1.0, 1.0], [1.0, 0.0]]).cuda()
gt_control_pts.requires_grad_(True)
init_x, init_y = 0.3, 0.2 #initial location of the point 
xy = torch.tensor([init_x, init_y]).view(-1,2).cuda()
xy.requires_grad_(True)


### Experiment 1 - Gradient Descenting along SDF 
# Define a custom parameter, for example, a single value parameter.
loc_param = torch.nn.Parameter(xy)

# Use an optimizer, for example, SGD, and register the custom parameter with it.
lr_init = 0.00001
optimizer = torch.optim.Adam([loc_param], lr=lr_init)
loc_traj = []
for epoch in range(1000):  # Assuming 1000 epochs
    sdf = compute_sdf_pts(gt_control_pts, loc_param)
    loss = torch.abs(torch.mean(sdf))
    loss_value = loss.item()

    optimizer.zero_grad()
    for pg in optimizer.param_groups:
        pg['lr'] = lr_init * loss.item()
    
    loss.backward()
    
    optimizer.step()
    loc_traj.append(loc_param[0].detach().cpu().numpy())
    print(f"Epoch {epoch+1}, Loss: {loss_value}, Parameter: {[loc_param[0][0].item(), loc_param[0][1].item()]}")



### Plotting
num_pts = 1000
t = torch.linspace(0.0, 1, num_pts, dtype=torch.float).cuda()
coeffs = torch.zeros((N,c), dtype=torch.float).cuda()
m.compute_coeffs(control_pts=gt_control_pts, output=coeffs).launchRaw(blockSize=(4, 1, 1), gridSize=(1, 1, 1))

curve_coeffs = curve_from_coeffs(t, coeffs)

plt.figure()
plt.plot(curve_coeffs[:,0].detach().cpu().numpy(), curve_coeffs[:,1].detach().cpu().numpy())
for i in range(gt_control_pts.shape[0]):
    plt.scatter(gt_control_pts[i][0].detach().cpu(), gt_control_pts[i][1].detach().cpu())


loc_traj = np.array(loc_traj)
plt.scatter(init_x, init_y)
plt.text(init_x, init_y, 'Initialization', rotation=45)

plt.plot(loc_traj[:,0], loc_traj[:,1])
plt.scatter(loc_traj[-1,0], loc_traj[-1,1])
plt.text(loc_traj[-1][0], loc_traj[-1][1], 'After Optimization', rotation=45)

plt.title(f'Gradient Descenting Along SDF')
plt.savefig(f'sdf_descent_{N}pts.png')<|MERGE_RESOLUTION|>--- conflicted
+++ resolved
@@ -8,35 +8,6 @@
 m = slangtorch.loadModule('bezier.slang', defines={"NUM_CTRL_PTS": N, "DIM":c})
 
 class BezierSDF_mats(torch.autograd.Function):
-<<<<<<< HEAD
-    @staticmethod
-    def forward(ctx, xy, control_pts):
-        """
-        xy: M,2 torch tensor on GPU, points at which SDF is to be evaluated 
-        control_pts: 
-        """
-        # coeffs = torch.zeros_like(control_pts, dtype=torch.float).cuda()
-        # m.compute_coeffs(control_pts=control_pts, output=coeffs).launchRaw(blockSize=(1, 1, 1), gridSize=(1, 1, 1))
-        sdf_mats = torch.zeros(xy.shape[0], c*(N-1), c*(N-1)).cuda()
-        kernel_with_args = m.bezier2DSDF(xy=xy, control_pts=control_pts, output=sdf_mats)
-        NUM_BLOCKS = 1 + xy.shape[0] // 1024
-        kernel_with_args.launchRaw(
-            blockSize=(NUM_BLOCKS, 1, 1),
-            gridSize=(1024, 1, 1))
-        ctx.save_for_backward(xy, control_pts, sdf_mats)
-        return sdf_mats
-
-    @staticmethod
-    def backward(ctx, grad_sdf_mats):
-        (xy, control_pts, sdf_mats) = ctx.saved_tensors
-        grad_ctrl_pts = torch.zeros_like(control_pts)
-        grad_xy  = torch.zeros_like(xy)
-          # Note: When using DiffTensorView, grad_output gets 'consumed' during the reverse-mode.
-        # If grad_output may be reused, consider calling grad_output = grad_output.clone()
-
-        kernel_with_args = m.bezier2DSDF.bwd(xy=(xy, grad_xy),
-                                                       control_pts=(control_pts, grad_ctrl_pts),
-=======
 	@staticmethod
 	def forward(ctx, xy, control_coeffs):
 		"""
@@ -64,33 +35,19 @@
 
 		kernel_with_args = m.bezier2DSDF.bwd(xy=(xy, grad_xy),
                                                        bcoeffs=(control_coeffs, grad_ctrl_coeffs),
->>>>>>> 2ea96023
                                                        output=(sdf_mats, grad_sdf_mats))
         NUM_BLOCKS = 1 + xy.shape[0] // 1024
         kernel_with_args.launchRaw(
             blockSize=(NUM_BLOCKS, 1, 1),
             gridSize=(1024, 1, 1))
 
-<<<<<<< HEAD
-        return grad_xy, grad_ctrl_pts
-=======
 		return grad_xy, grad_ctrl_coeffs
->>>>>>> 2ea96023
 
 
 def compute_sdf(control_pts, num_pts, xrange=[0.0,1.0], yrange=[0.0,1.0]):
     px = torch.linspace(xrange[0], xrange[1], num_pts)
     py = torch.linspace(yrange[0], yrange[1], num_pts)
 
-<<<<<<< HEAD
-    # Create the meshgrid
-    x, y = torch.meshgrid(px, py.flip(dims=[0]), indexing='ij')  # 'i
-    xy = torch.stack([x,y], dim=-1 ).view(-1,2).cuda()
-    xy.requires_grad_(True)
-    sdf_mats = BezierSDF_mats.apply(xy, control_pts)
-    sdf = torch.linalg.det(sdf_mats)
-    sdf = torch.sign(sdf) * torch.sqrt(torch.abs(sdf))
-=======
 	# Create the meshgrid
 	x, y = torch.meshgrid(px, py.flip(dims=[0]), indexing='ij')  # 'i
 	xy = torch.stack([x,y], dim=-1 ).view(-1,2).cuda()
@@ -100,24 +57,10 @@
 	sdf_mats = BezierSDF_mats.apply(xy, coeffs)
 	sdf = torch.linalg.det(sdf_mats)
 	sdf = torch.sign(sdf) * torch.sqrt(torch.abs(sdf))
->>>>>>> 2ea96023
 
     return sdf    
 
 def compute_sdf_pts(control_pts, xy):
-<<<<<<< HEAD
-    """ Compute sdf for a pre-specified point / array of points
-    Args:
-        xy: (M,2)
-        control_pts: (N,2)
-    Returns:
-        sdf (M,1)
-    """
-    sdf_mats = BezierSDF_mats.apply(xy, control_pts)
-    sdf = torch.linalg.det(sdf_mats)
-    sdf = torch.sign(sdf) * torch.sqrt(torch.abs(sdf))
-    return sdf       
-=======
 	""" Compute sdf for a pre-specified point / array of points
 	Args:
 		xy: (M,2)
@@ -131,7 +74,6 @@
 	sdf = torch.linalg.det(sdf_mats)
 	sdf = torch.sign(sdf) * torch.sqrt(torch.abs(sdf))
 	return sdf       
->>>>>>> 2ea96023
 
 
 def curve_from_coeffs(t, coeffs):
