static const int N = NUM_CTRL_PTS;
static const int c = DIM;
static const int N1 = c * (N- 1);

__generic<let C : int> 
struct MatrixG : IDifferentiable
{
    float vals[C];
}

int nCi(int n, int i) {
    if (i > n) return 0;
    if (i == 0 || i == n) return 1;
    if (i > n - i) i = n - i;
    
    int result = 1;
    for (int k = 1; k <= i; ++k) {
        result *= n - k + 1;
        result /= k;
    }
    
    return result;
}

int fact(int n) {
    int result = 1;
    for (int i = 1; i <= n; ++i) {
        result *= i;
    }
    return result;
}

[CudaDeviceExport]
[Differentiable]
matrix<float, N, c> compute_coeffs_device(DiffTensorView control_pts) {
    // Compute the coefficients a_i for t^i, for bezier polynomial \sum a_i . t^i
    matrix<float, N, c> coeffs;
    [ForceUnroll]
    for (int k = 0; k < c; k++) {
        [ForceUnroll]
        for (int j = 0; j < N; j++) {
            int nCj = fact(N - 1) / fact(N - 1 - j); // degree of the polynomial is N-1
            float sum = 0;
            [ForceUnroll]
            for (int i = 0; i < N; i++) {
                if (i <= j) {
                    sum += pow(-1, i + j) * control_pts[i, k] / (fact(i) * fact(j - i));
                }
            }
            coeffs[j][k] = nCj * sum;
        }
    }
    return coeffs;
}


// Function to assemble matrix to compute determinant of to compute SDF. 
[CudaDeviceExport]
[Differentiable]
<<<<<<< HEAD
MatrixG<N1 * N1> asm_mat(matrix<float, N,c> coeffs) {
    // Function to create the matrix whose determinant is to be evaluated to get the sdf
    // coeffs: Tensor (N,c)
=======
 MatrixG<N1 * N1> asm_mat(matrix<float, N,c> coeffs) {
    /** Function to create the matrix whose determinant is to be evaluated to get the sdf
    @param coeffs: Tensor (N,c)
    **/
>>>>>>> 2ea96023
    MatrixG<N1 * N1> mat;

    // Initializing
    [ForceUnroll]
    for (int i = 0; i < N1 * N1; i++)
        mat.vals[i] = 0.0;

    [ForceUnroll]
    for (int i = 0; i < N - 1; i++)
        [ForceUnroll]
        for (int j = 0; j < N; j++)
            [ForceUnroll]
            for (int k = 0; k < c; k++)
            {
                mat.vals[(k * (N - 1) + i) * N1 + j + i] = coeffs[j][k];
            }
    return mat;
}

[AutoPyBindCUDA]
[CUDAKernel]
[Differentiable]
void bezier2D(DiffTensorView t, DiffTensorView control_pts, DiffTensorView output)
{
    /** @param t (tensor Mx1) : indices between 0-1 to traverse across the Bezier curve
    **  @param control_pts (Nx2): N - Degree of Bezier Curve 2D
    */
    uint3 tIdx = cudaThreadIdx() + cudaBlockIdx() * cudaBlockDim();

    // If the thread index is beyond the input size, exit early.
    if (tIdx.x > t.size(0))
        return;
    [ForceUnroll]
    for (int i = 0; i <= N - 1; i++)
    {
        output[tIdx.x, 0] = output[tIdx.x, 0] + nCi(N - 1, i) * pow((1 - t[tIdx.x]), (N - 1 - i)) * pow(t[tIdx.x], i) * control_pts[i, 0];
        output[tIdx.x, 1] = output[tIdx.x, 1] + nCi(N - 1, i) * pow((1 - t[tIdx.x]), (N - 1 - i)) * pow(t[tIdx.x], i) * control_pts[i, 1];
    }
}

/*
[AutoPyBindCUDA]
[CUDAKernel]
[Differentiable]
void bezier2DSDF(DiffTensorView xy, DiffTensorView bcoeffs, DiffTensorView output) {
    /** @param xy  - M,c
    **  @param bcoeffs - N,c
    **  @return output - M, N1, N1  matrix for each point at which SDF is to be evaluated
    ** Each thread computes the SDF value for a given xy coordinate from the determinant function above. Maybe change it up to be just differentiable, and not AutoPyBindCUDA
    */
    uint3 tIdx = cudaThreadIdx() + cudaBlockIdx() * cudaBlockDim();
    matrix<float, N, c> coeffs; // = compute_coeffs_device(control_pts);

    // copying coefficients to a separate variable for each thread.
    for (int i = 0; i < N; i++)
        for (int j = 0; j < c; j++)
            coeffs[i][j] = bcoeffs[i, j];

    int M = xy.size(0); // xy - shaped M,2
    if (tIdx.x > M) {
        return;
    }

    float coord[c];
    [ForceUnroll]
    for (int i = 0; i < c; i++)
        coord[i] = xy[tIdx.x, i];

    [ForceUnroll]
    for (int i = 0; i < c; i++)
        coeffs[0][i] -= coord[i];

    MatrixG<N1 * N1> mat;
    mat = asm_mat(coeffs);
    [ForceUnroll]
    for (int i = 0; i < N1; i++)
        [ForceUnroll]
        for (int j = 0; j < N1; j++)
            output[tIdx.x, i, j] = mat.vals[i*N1 + j];
}*/

[AutoPyBindCUDA]
[CudaKernel]
[Differentiable]
void compute_coeffs(DiffTensorView control_pts, DiffTensorView output) {
    // Compute the coefficients a_i for t^i, for bezier polynomial \sum a_i . t^i
    matrix<float, N, c> coeffs = compute_coeffs_device(control_pts);
    [ForceUnroll]
    for (int i = 0; i < N; i++)
        [ForceUnroll]
        for (int j = 0; j < c; j++)
            output[i, j] = coeffs[i][j];
}<|MERGE_RESOLUTION|>--- conflicted
+++ resolved
@@ -57,16 +57,10 @@
 // Function to assemble matrix to compute determinant of to compute SDF. 
 [CudaDeviceExport]
 [Differentiable]
-<<<<<<< HEAD
-MatrixG<N1 * N1> asm_mat(matrix<float, N,c> coeffs) {
-    // Function to create the matrix whose determinant is to be evaluated to get the sdf
-    // coeffs: Tensor (N,c)
-=======
  MatrixG<N1 * N1> asm_mat(matrix<float, N,c> coeffs) {
     /** Function to create the matrix whose determinant is to be evaluated to get the sdf
     @param coeffs: Tensor (N,c)
     **/
->>>>>>> 2ea96023
     MatrixG<N1 * N1> mat;
 
     // Initializing
