import unittest
import os
import sys
from contextlib import contextmanager

import torch
import slangtorch


class TestSlangTorchSmoke(unittest.TestCase):
    def test_smoke(self):
        test_dir = os.path.dirname(os.path.abspath(__file__))
        slangModuleFile = os.path.join(test_dir, 'smoke.slang')
        module = slangtorch.loadModule(slangModuleFile)
        
        X = torch.zeros(2, 2).cuda()
        Y = module.runCompute([X, 1.0])[1].cpu()

        expected = torch.tensor([[1, 1],[1, 1]])

        assert(torch.all(torch.eq(Y, expected)))

@unittest.skip("implicit cast fails currently")
class TestImplicitTypeCast(unittest.TestCase):
    def setUp(self) -> None:
        test_dir = os.path.dirname(os.path.abspath(__file__))
        slangModuleFile = os.path.join(test_dir, 'addarrays.slang')
        module = slangtorch.loadModule(slangModuleFile)
        self.module = module
    
    def test_no_cast(self):
        X = torch.tensor([[1., 2.], [3., 4.]]).cuda()
        Y = torch.tensor([[10., 20.], [30., 40.]]).cuda()
        Z = self.module.add_fwd(X, Y).cpu()

        expected = torch.tensor([[11., 22.],[33., 44.]]).cpu()

        assert(torch.all(torch.eq(Z, expected)))
    
    def test_implicit_cast(self):
        X = torch.tensor([[1, 2], [3, 4]]).cuda()
        Y = torch.tensor([[10, 20], [30, 40]]).cuda()
        Z = self.module.add_fwd(X, Y).cpu()

        expected = torch.tensor([[11, 22],[33, 44]]).cpu()

        assert(torch.all(torch.eq(Z, expected)))

@unittest.skip("implicit device transfer fails currently")
class TestDeviceCast(unittest.TestCase):
    def setUp(self) -> None:
        test_dir = os.path.dirname(os.path.abspath(__file__))
        slangModuleFile = os.path.join(test_dir, 'addarrays.slang')
        module = slangtorch.loadModule(slangModuleFile)
        self.module = module
    
    def test_baseline(self):
        X = torch.tensor([[1., 2.], [3., 4.]]).cuda()
        Y = torch.tensor([[10., 20.], [30., 40.]]).cuda()
        Z = self.module.add_fwd(X, Y).cpu()

        expected = torch.tensor([[11., 22.],[33., 44.]]).cpu()

        assert(torch.all(torch.eq(Z, expected)))
    
    def test_cpu_to_cuda_implicit_transfer(self):
        X = torch.tensor([[1, 2], [3, 4]]).cpu()
        Y = torch.tensor([[10, 20], [30, 40]]).cpu()
        Z = self.module.add_fwd(X, Y).cpu()

        expected = torch.tensor([[11, 22],[33, 44]]).cpu()

        assert(torch.all(torch.eq(Z, expected)))

class TestOptions(unittest.TestCase):
    def test_load_different_options(self):
        test_dir = os.path.dirname(os.path.abspath(__file__))
        slangModuleFile = os.path.join(test_dir, 'multiply.slang')

        module1 = slangtorch.loadModule(slangModuleFile, defines={'FACTOR': '2.0'})
        module2 = slangtorch.loadModule(slangModuleFile, defines={'FACTOR': '1.0'})

        X = torch.tensor([[1., 2.], [3., 4.]]).cuda()
        Y1 = module1.multiply(X).cpu()
        Y2 = module2.multiply(X).cpu()

        expected1 = torch.tensor([[2., 4.],[6., 8.]]).cpu()
        expected2 = torch.tensor([[1., 2.],[3., 4.]]).cpu()

        assert(torch.all(torch.eq(Y1, expected1)))
        assert(torch.all(torch.eq(Y2, expected2)))

    def test_invalid_load(self):
        test_dir = os.path.dirname(os.path.abspath(__file__))
        slangModuleFile = os.path.join(test_dir, 'multiply.slang')

        with self.assertRaises(RuntimeError):
            with suppressOutput():
                module = slangtorch.loadModule(slangModuleFile, defines={})

class TestHotReload(unittest.TestCase):
    def test_hot_reload(self):
        test_dir = os.path.dirname(os.path.abspath(__file__))
        slangModuleTemplateFile = os.path.join(test_dir, 'multiply_template.slang')

        # Get a temporary directory.
        import tempfile
        tmpdir = tempfile.mkdtemp()

        slangModuleFile = os.path.join(tmpdir, 'multiply.slang')

        # Read template file, replace %FACTOR% with 2.0, and write to temporary directory.
        with open(slangModuleTemplateFile, 'r') as f:
            template = f.read()
            template = template.replace(r'%FACTOR%', '2.0')
            with open(slangModuleFile, 'w') as f2:
                f2.write(template)

        module1 = slangtorch.loadModule(slangModuleFile)
        X = torch.tensor([[1., 2.], [3., 4.]]).cuda()
        Y1 = module1.multiply(X).cpu()
        expected1 = torch.tensor([[2., 4.],[6., 8.]]).cpu()
        assert(torch.all(torch.eq(Y1, expected1)))

        # Read template file, replace %FACTOR% with 1.0, and write to temporary directory.
        with open(slangModuleTemplateFile, 'r') as f:
            template = f.read()
            template = template.replace(r'%FACTOR%', '1.0')
            with open(slangModuleFile, 'w') as f2:
                f2.write(template)

        module2 = slangtorch.loadModule(slangModuleFile)
        Y2 = module2.multiply(X).cpu()
        expected2 = torch.tensor([[1., 2.],[3., 4.]]).cpu()
        assert(torch.all(torch.eq(Y2, expected2)))


class TestMultiFileModule(unittest.TestCase):
    def test_multi_file_reload(self):
        test_dir = os.path.dirname(os.path.abspath(__file__))

        importModuleTemplateFile = os.path.join(test_dir, 'import-module.slang')
        importedModuleTemplateFile = os.path.join(test_dir, 'imported-module.slang')

        # Get a temporary directory.
        import tempfile
        import shutil
        tmpdir = tempfile.mkdtemp()

        importedModuleFile = os.path.join(tmpdir, 'imported-module.slang')
        importModuleFile = os.path.join(tmpdir, 'import-module.slang')

        # Read template file, replace %FACTOR% with 2.0, and write to temporary directory.
        with open(importedModuleTemplateFile, 'r') as f:
            template = f.read()
            template = template.replace(r'%FACTOR%', '2.0')
            with open(importedModuleFile, 'w') as f2:
                f2.write(template)
        # Simply copy the other template file to the temporary directory.
        shutil.copy(importModuleTemplateFile, tmpdir)

        module1 = slangtorch.loadModule(importModuleFile)
        X = torch.tensor([[1., 2.], [3., 4.]]).cuda()
        Y1 = module1.multiply(X).cpu()
        expected1 = torch.tensor([[2., 4.],[6., 8.]]).cpu()
        assert(torch.all(torch.eq(Y1, expected1)))

        # Read template file, replace %FACTOR% with 1.0, and write to temporary directory.
        with open(importedModuleTemplateFile, 'r') as f:
            template = f.read()
            template = template.replace(r'%FACTOR%', '1.0')
            with open(importedModuleFile, 'w') as f2:
                f2.write(template)
        
        # Should trigger a recompile. If not, we'll see invalid results.

        module2 = slangtorch.loadModule(importModuleFile)
        Y2 = module2.multiply(X).cpu()
        expected2 = torch.tensor([[1., 2.],[3., 4.]]).cpu()
        assert(torch.all(torch.eq(Y2, expected2)))

class TestCacheState(unittest.TestCase):
    def test_cache_state_on_build_failure(self):
        test_dir = os.path.dirname(os.path.abspath(__file__))
        slangModuleSourceFile = os.path.join(test_dir, 'multiply.slang')

        # Get a temporary directory.
        import tempfile
        tmpdir = tempfile.mkdtemp()

        slangModuleFile = os.path.join(tmpdir, 'multiply.slang')

        # Copy the source file to the temporary directory.
        import shutil
        shutil.copy(slangModuleSourceFile, slangModuleFile)

        # Expect a RuntimeError (define is not set)
        with self.assertRaises(RuntimeError):
            with suppressOutput():
                slangtorch.loadModule(slangModuleFile)
        
        # Run again, should succeed assuming the cache is in proper state.
        module = slangtorch.loadModule(slangModuleFile, defines={'FACTOR': '2.0'})

        X = torch.tensor([[1., 2.], [3., 4.]]).cuda()
        Y1 = module.multiply(X).cpu()
        expected1 = torch.tensor([[2., 4.],[6., 8.]]).cpu()
        assert(torch.all(torch.eq(Y1, expected1)))


class TestCudaPreludeCache(unittest.TestCase):
    def test_cache_state_on_cuda_prelude_modification(self):
        test_dir = os.path.dirname(os.path.abspath(__file__))

        cuPreludeTemplateTestFile = os.path.join(test_dir, 'cuda-intrinsic-test.cuh')
        cuIntrinsicTestFile = os.path.join(test_dir, 'cuda-intrinsic-binding.slang')

        # Get a temporary directory.
        import tempfile
        import shutil
        tmpdir = tempfile.mkdtemp()

        cuPreludeFile = os.path.join(tmpdir, 'cuda-intrinsic-test.cuh')
        cuIntrinsicFile = os.path.join(tmpdir, 'cuda-intrinsic-binding.slang')

        # Read template file, replace %CONST_VAL% with 2.0, and write to temporary directory.
        with open(cuPreludeTemplateTestFile, 'r') as f:
            template = f.read()
            template = template.replace(r'%CONST_VAL%', '2.0')
            with open(cuPreludeFile, 'w') as f2:
                f2.write(template)
        # Simply copy the base slang file to the temporary directory.
        shutil.copy(cuIntrinsicTestFile, tmpdir)

        module1 = slangtorch.loadModule(cuIntrinsicFile)
        X = torch.zeros((1,), dtype=torch.float, device='cuda:0')
        module1.getConst(output=X).launchRaw(blockSize=(1,1,1), gridSize=(1,1,1))
        expected1 = torch.tensor([2.0]).cpu()
        assert(torch.all(torch.eq(X.cpu(), expected1)))

        # Read template file, replace %CONST_VAL% with 1.0, and write to temporary directory.
        with open(cuPreludeTemplateTestFile, 'r') as f:
            template = f.read()
            template = template.replace(r'%CONST_VAL%', '1.0')
            with open(cuPreludeFile, 'w') as f2:
                f2.write(template)
        
        # Should trigger a recompile. If not, we'll see invalid results.

        module2 = slangtorch.loadModule(cuIntrinsicFile)
        X = torch.zeros((1,), dtype=torch.float, device='cuda:0')
        module2.getConst(output=X).launchRaw(blockSize=(1,1,1), gridSize=(1,1,1))
        expected2 = torch.tensor([1.0]).cpu()
        assert(torch.all(torch.eq(X.cpu(), expected2)))

@contextmanager
def suppressOutput():
    # Suppress stdout and stderr for the duration of the context manager.
    with open(os.devnull, 'w') as devnull:
        old_stdout = sys.stdout
        old_stderr = sys.stderr
        sys.stdout = devnull
        sys.stderr = devnull
        try:
            yield
        finally:
            sys.stdout = old_stdout
            sys.stderr = old_stderr

class TestIncludePaths(unittest.TestCase):
    def test_include_paths(self):
        # Create a temp directory structure with two folders
        # each with a separate .slang file. 
        # Call .loadModule() on one of them and attempt to include
        # the other. It should fail.
        # Then add the folder to the include path and try again.
        # It should succeed.
        #

        test_dir = os.path.dirname(os.path.abspath(__file__))
        slangModuleFile = os.path.join(test_dir, 'import-module.slang')
        slangDependencyFile = os.path.join(test_dir, 'imported-module.slang')

        # Get a temporary directory.
        import tempfile
        import shutil
        tmpdir = tempfile.mkdtemp()

        # Create three subdirectories
        subdir1 = os.path.join(tmpdir, 'subdir1')
        subdir2 = os.path.join(tmpdir, 'subdir2')
        subdir3 = os.path.join(tmpdir, 'subdir3')
        os.mkdir(subdir1)
        os.mkdir(subdir2)
        os.mkdir(subdir3)

        # Copy the source file to the temporary directory.
        shutil.copy(slangModuleFile, subdir1)

        # Write the dependency file by replacing %FACTOR% with 2.0
        with open(slangDependencyFile, 'r') as f:
            template = f.read()
            template = template.replace(r'%FACTOR%', '2.0')
            with open(os.path.join(subdir2, 'imported-module.slang'), 'w') as f2:
                f2.write(template)
        
        # Write the dependency file by replacing %FACTOR% with 1.0
        with open(slangDependencyFile, 'r') as f:
            template = f.read()
            template = template.replace(r'%FACTOR%', '1.0')
            with open(os.path.join(subdir3, 'imported-module.slang'), 'w') as f2:
                f2.write(template)

        # Expect a RuntimeError (includePaths is not set)
        # Suppress stderr output for this test.
        with self.assertRaises(RuntimeError):
            with suppressOutput():
                slangtorch.loadModule(os.path.join(subdir1, 'import-module.slang'))

        # Run again, should succeed.
        module = slangtorch.loadModule(os.path.join(subdir1, 'import-module.slang'), includePaths=[subdir2])

        # Check that the output is multiplied by 2.0
        X = torch.tensor([[1., 2.], [3., 4.]]).cuda()
        Y1 = module.multiply(X).cpu()
        expected1 = torch.tensor([[2., 4.],[6., 8.]]).cpu()

        assert(torch.all(torch.eq(Y1, expected1)))

        # Run again with a different include path, should recompile & succeed.
        module = slangtorch.loadModule(os.path.join(subdir1, 'import-module.slang'), includePaths=[subdir3])

        # Check that the output is multiplied by 1.0
        X = torch.tensor([[1., 2.], [3., 4.]]).cuda()
        Y2 = module.multiply(X).cpu()
        expected2 = torch.tensor([[1., 2.],[3., 4.]]).cpu()

        assert(torch.all(torch.eq(Y2, expected2)))


class TestAutoPyBind(unittest.TestCase):
    def test_autopybind(self):
        test_dir = os.path.dirname(os.path.abspath(__file__))
        slangModuleSourceFile = os.path.join(test_dir, 'autobind-square.slang')
        
        module = slangtorch.loadModule(slangModuleSourceFile)

        X = torch.tensor([1., 2., 3., 4.]).cuda()
        Y = torch.zeros_like(X).cuda()

        module.square(input=X, output=Y).launchRaw(blockSize=(32, 32, 1), gridSize=(1, 1, 1))
        expected1 = torch.tensor([1., 4., 9., 16.]).cpu()

        assert(torch.all(torch.eq(Y.cpu(), expected1)))

class TestAutoPyBindDiff(unittest.TestCase):
    def setUp(self) -> None:
        test_dir = os.path.dirname(os.path.abspath(__file__))
        slangModuleSourceFile = os.path.join(test_dir, 'autobind-square-diff.slang')
        
        module = slangtorch.loadModule(slangModuleSourceFile)
        self.module = module
        
    def test_primal_call(self):
        X = torch.tensor([1., 2., 3., 4.]).cuda()
        expected = torch.tensor([1., 4., 9., 16.]).cpu()
        
        # Test call by direct argument
        Y = torch.zeros_like(X).cuda()
        self.module.square(input=X, output=Y).launchRaw(blockSize=(32, 1, 1), gridSize=(1, 1, 1))
        assert(torch.all(torch.eq(Y.cpu(), expected)))

        # Test call by singleton tuple
        Y = torch.zeros_like(X).cuda()
        self.module.square(input=(X,), output=(Y,)).launchRaw(blockSize=(32, 1, 1), gridSize=(1, 1, 1))
        assert(torch.all(torch.eq(Y.cpu(), expected)))

    def test_fwd_diff(self):
        X = torch.tensor([1., 2., 3., 4.]).cuda()
        X_d = torch.tensor([1., 0., 0., 1.]).cuda()
        expected = torch.tensor([1., 4., 9., 16.]).cpu()
        expected_d = torch.tensor([2., 0., 0., 8.]).cpu()
        
        # Test call by direct argument
        Y = torch.zeros_like(X).cuda()
        Y_d = torch.zeros_like(X_d).cuda()
        self.module.square.fwd(input=(X, X_d), output=(Y, Y_d)).launchRaw(blockSize=(32, 1, 1), gridSize=(1, 1, 1))
        assert(torch.all(torch.eq(Y.cpu(), expected)))
        assert(torch.all(torch.eq(Y_d.cpu(), expected_d)))

        # Test call by named tuple
        Y = torch.zeros_like(X).cuda()
        Y_d = torch.zeros_like(X_d).cuda()
        self.module.square.fwd(
            input=self.module.DiffTensorView(value=X, grad=X_d),
            output=self.module.DiffTensorView(value=Y, grad=Y_d)).launchRaw(blockSize=(32, 1, 1), gridSize=(1, 1, 1))
        assert(torch.all(torch.eq(Y.cpu(), expected)))
        assert(torch.all(torch.eq(Y_d.cpu(), expected_d)))
    
    def test_bwd_diff(self):
        X = torch.tensor([1., 2., 3., 4.]).cuda()
        Y = torch.zeros_like(X).cuda()
        Y_d = torch.tensor([1., 0., 1., 0.]).cuda()
        
        expected_d = torch.tensor([2., 0., 6., 0.]).cpu()

        # Test call by direct argument
        X_d = torch.zeros_like(X).cuda()
        self.module.square.bwd(input=(X, X_d), output=(Y, Y_d)).launchRaw(blockSize=(32, 1, 1), gridSize=(1, 1, 1))
        assert(torch.all(torch.eq(X_d.cpu(), expected_d)))

        # Test call by named tuple
        X_d = torch.zeros_like(X).cuda()
        Y_d = torch.tensor([1., 0., 1., 0.]).cuda()
        self.module.square.bwd(
            input=self.module.DiffTensorView(value=X, grad=X_d),
            output=self.module.DiffTensorView(value=Y, grad=Y_d)).launchRaw(blockSize=(32, 1, 1), gridSize=(1, 1, 1))
        assert(torch.all(torch.eq(X_d.cpu(), expected_d)))

class TestAutoPyBindStruct(unittest.TestCase):
    def setUp(self) -> None:
        test_dir = os.path.dirname(os.path.abspath(__file__))
        slangModuleSourceFile = os.path.join(test_dir, 'autobind-multiply-struct.slang')
        
        module = slangtorch.loadModule(slangModuleSourceFile)
        self.module = module

    def test_struct_input(self):
        # Test call struct by tuple
        A = torch.tensor([[1., 2.], [3., 4.]]).cuda()
        B = torch.tensor([[10., 20.], [30., 40.]]).cuda()
        Y = torch.zeros_like(A).cuda()

        self.module.multiply(foo=(A, B), result=Y).launchRaw(blockSize=(32, 32, 1), gridSize=(1, 1, 1))
        expected1 = torch.tensor([[10., 40.],[90., 160.]]).cpu()

        assert(torch.all(torch.eq(Y.cpu(), expected1)))

        # Reset Y
        Y = torch.zeros_like(A).cuda()

        # Test call struct by dict
        self.module.multiply(foo={'A': A, 'B': B}, result=Y).launchRaw(blockSize=(32, 32, 1), gridSize=(1, 1, 1))

        assert(torch.all(torch.eq(Y.cpu(), expected1)))

        # Reset Y
        Y = torch.zeros_like(A).cuda()

        # Test call struct by named tuple
        footype = self.module.Foo
        self.module.multiply(foo=footype(A=A, B=B), result=Y).launchRaw(blockSize=(32, 32, 1), gridSize=(1, 1, 1))
        
        assert(torch.all(torch.eq(Y.cpu(), expected1)))

    def test_struct_failed_input(self):
        A = torch.tensor([[1., 2.], [3., 4.]]).cuda()
        B = torch.tensor([[10., 20.], [30., 40.]]).cuda()
        Y = torch.zeros_like(A).cuda()

        with self.assertRaises(TypeError):
            self.module.multiply(foo=(A,), result=Y).launchRaw(blockSize=(32, 32, 1), gridSize=(1, 1, 1))
        
        with self.assertRaises(TypeError):
            self.module.multiply(foo=(A, B, A), result=Y).launchRaw(blockSize=(32, 32, 1), gridSize=(1, 1, 1))
        
        with self.assertRaises(TypeError):
            self.module.multiply(foo={'A': A}, result=Y).launchRaw(blockSize=(32, 32, 1), gridSize=(1, 1, 1))
        
        with self.assertRaises(TypeError):
            self.module.multiply(foo={'A': A, 'Ba': B}, result=Y).launchRaw(blockSize=(32, 32, 1), gridSize=(1, 1, 1))

class TestBuiltinTypeInputs(unittest.TestCase):
    def setUp(self) -> None:
        super().setUp()
        test_dir = os.path.dirname(os.path.abspath(__file__))
        slangModuleSourceFile = os.path.join(test_dir, 'builtin-type-input.slang')

        module = slangtorch.loadModule(slangModuleSourceFile)
        self.module = module

    def test_plain_vector_input(self):
        Y = torch.tensor([0., 0., 0.]).cuda()

        self.module.plain_copy_float3(input=(1.0, 2.0, 3.0), output=Y).launchRaw(blockSize=(32, 1, 1), gridSize=(1, 1, 1))
        expected1 = torch.tensor([1., 2., 3.]).cpu()

        assert(torch.all(torch.eq(Y.cpu(), expected1)))
    
    def test_plain_matrix_input(self):
        Y = torch.tensor([0., 0., 0., 0., 0., 0., 0., 0., 0.]).cuda()

        self.module.plain_copy_float3x3(input=((1.0, 2.0, 3.0), (4.0, 5.0, 6.0), (7.0, 8.0, 9.0)), output=Y).launchRaw(blockSize=(32, 1, 1), gridSize=(1, 1, 1))
        expected1 = torch.tensor([1., 2., 3., 4., 5., 6., 7., 8., 9.]).cpu()

        assert(torch.all(torch.eq(Y.cpu(), expected1)))

<<<<<<< HEAD
    def test_builtin_types_in_struct(self):
        Y = torch.tensor([0., 0., 0., 0., 0., 0., 0., 0., 0.]).cuda()

        self.module.plain_copy_struct(input=self.module.MyStruct(m=((1.0, 2.0, 3.0), (4.0, 5.0, 6.0), (7.0, 8.0, 9.0))), output=Y).launchRaw(blockSize=(32, 1, 1), gridSize=(1, 1, 1))
        expected1 = torch.tensor([1., 2., 3., 4., 5., 6., 7., 8., 9.]).cpu()

        assert(torch.all(torch.eq(Y.cpu(), expected1)))

    def test_builtin_types_in_array(self):
        Y = torch.tensor([0., 0., 0., 0., 0., 0., 0., 0., 0.]).cuda()

        self.module.plain_copy_array(input=[(1.0, 2.0, 3.0), (4.0, 5.0, 6.0), (7.0, 8.0, 9.0)], output=Y).launchRaw(blockSize=(32, 1, 1), gridSize=(1, 1, 1))
        expected1 = torch.tensor([1., 2., 3., 4., 5., 6., 7., 8., 9.]).cpu()

        assert(torch.all(torch.eq(Y.cpu(), expected1)))
=======
class TestEmptyTensor(unittest.TestCase):
    def setUp(self) -> None:
        test_dir = os.path.dirname(os.path.abspath(__file__))
        slangModuleSourceFile = os.path.join(test_dir, 'copy.slang')
        
        module = slangtorch.loadModule(slangModuleSourceFile)
        self.module = module

    def test_empty_tensor(self):
        # Create empty torch tensor.
        X = torch.tensor([]).cuda()
        Y = torch.zeros_like(X).cuda()

        # Call the module with empty tensor.
        self.module.copy(input=X, output=Y).launchRaw(blockSize=(32, 32, 1), gridSize=(1, 1, 1))

        # Should not crash.
>>>>>>> e9d0c029
<|MERGE_RESOLUTION|>--- conflicted
+++ resolved
@@ -495,7 +495,6 @@
 
         assert(torch.all(torch.eq(Y.cpu(), expected1)))
 
-<<<<<<< HEAD
     def test_builtin_types_in_struct(self):
         Y = torch.tensor([0., 0., 0., 0., 0., 0., 0., 0., 0.]).cuda()
 
@@ -511,7 +510,7 @@
         expected1 = torch.tensor([1., 2., 3., 4., 5., 6., 7., 8., 9.]).cpu()
 
         assert(torch.all(torch.eq(Y.cpu(), expected1)))
-=======
+
 class TestEmptyTensor(unittest.TestCase):
     def setUp(self) -> None:
         test_dir = os.path.dirname(os.path.abspath(__file__))
@@ -529,4 +528,3 @@
         self.module.copy(input=X, output=Y).launchRaw(blockSize=(32, 32, 1), gridSize=(1, 1, 1))
 
         # Should not crash.
->>>>>>> e9d0c029
