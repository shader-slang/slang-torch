--- conflicted
+++ resolved
@@ -470,7 +470,6 @@
         with self.assertRaises(TypeError):
             self.module.multiply(foo={'A': A, 'Ba': B}, result=Y).launchRaw(blockSize=(32, 32, 1), gridSize=(1, 1, 1))
 
-<<<<<<< HEAD
 class TestBuiltinTypeInputs(unittest.TestCase):
     def setUp(self) -> None:
         super().setUp()
@@ -495,7 +494,6 @@
         expected1 = torch.tensor([1., 2., 3., 4., 5., 6., 7., 8., 9.]).cpu()
 
         assert(torch.all(torch.eq(Y.cpu(), expected1)))
-=======
 
 class TestEmptyTensor(unittest.TestCase):
     def setUp(self) -> None:
@@ -513,5 +511,4 @@
         # Call the module with empty tensor.
         self.module.copy(input=X, output=Y).launchRaw(blockSize=(32, 32, 1), gridSize=(1, 1, 1))
 
-        # Should not crash.
->>>>>>> 869a3edf
+        # Should not crash.