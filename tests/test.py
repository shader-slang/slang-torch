import unittest
import os
import sys
from contextlib import contextmanager

import torch
import slangtorch


class TestSlangTorchSmoke(unittest.TestCase):
    def test_smoke(self):
        test_dir = os.path.dirname(os.path.abspath(__file__))
        slangModuleFile = os.path.join(test_dir, 'smoke.slang')
        module = slangtorch.loadModule(slangModuleFile)
        
        X = torch.zeros(2, 2).cuda()
        Y = module.runCompute([X, 1.0])[1].cpu()

        expected = torch.tensor([[1, 1],[1, 1]])

        assert(torch.all(torch.eq(Y, expected)))

@unittest.skip("implicit cast fails currently")
class TestImplicitTypeCast(unittest.TestCase):
    def setUp(self) -> None:
        test_dir = os.path.dirname(os.path.abspath(__file__))
        slangModuleFile = os.path.join(test_dir, 'addarrays.slang')
        module = slangtorch.loadModule(slangModuleFile)
        self.module = module
    
    def test_no_cast(self):
        X = torch.tensor([[1., 2.], [3., 4.]]).cuda()
        Y = torch.tensor([[10., 20.], [30., 40.]]).cuda()
        Z = self.module.add_fwd(X, Y).cpu()

        expected = torch.tensor([[11., 22.],[33., 44.]]).cpu()

        assert(torch.all(torch.eq(Z, expected)))
    
    def test_implicit_cast(self):
        X = torch.tensor([[1, 2], [3, 4]]).cuda()
        Y = torch.tensor([[10, 20], [30, 40]]).cuda()
        Z = self.module.add_fwd(X, Y).cpu()

        expected = torch.tensor([[11, 22],[33, 44]]).cpu()

        assert(torch.all(torch.eq(Z, expected)))

@unittest.skip("implicit device transfer fails currently")
class TestDeviceCast(unittest.TestCase):
    def setUp(self) -> None:
        test_dir = os.path.dirname(os.path.abspath(__file__))
        slangModuleFile = os.path.join(test_dir, 'addarrays.slang')
        module = slangtorch.loadModule(slangModuleFile)
        self.module = module
    
    def test_baseline(self):
        X = torch.tensor([[1., 2.], [3., 4.]]).cuda()
        Y = torch.tensor([[10., 20.], [30., 40.]]).cuda()
        Z = self.module.add_fwd(X, Y).cpu()

        expected = torch.tensor([[11., 22.],[33., 44.]]).cpu()

        assert(torch.all(torch.eq(Z, expected)))
    
    def test_cpu_to_cuda_implicit_transfer(self):
        X = torch.tensor([[1, 2], [3, 4]]).cpu()
        Y = torch.tensor([[10, 20], [30, 40]]).cpu()
        Z = self.module.add_fwd(X, Y).cpu()

        expected = torch.tensor([[11, 22],[33, 44]]).cpu()

        assert(torch.all(torch.eq(Z, expected)))

class TestOptions(unittest.TestCase):
    def test_load_different_options(self):
        test_dir = os.path.dirname(os.path.abspath(__file__))
        slangModuleFile = os.path.join(test_dir, 'multiply.slang')

        module1 = slangtorch.loadModule(slangModuleFile, defines={'FACTOR': '2.0'})
        module2 = slangtorch.loadModule(slangModuleFile, defines={'FACTOR': '1.0'})

        X = torch.tensor([[1., 2.], [3., 4.]]).cuda()
        Y1 = module1.multiply(X).cpu()
        Y2 = module2.multiply(X).cpu()

        expected1 = torch.tensor([[2., 4.],[6., 8.]]).cpu()
        expected2 = torch.tensor([[1., 2.],[3., 4.]]).cpu()

        assert(torch.all(torch.eq(Y1, expected1)))
        assert(torch.all(torch.eq(Y2, expected2)))

    def test_invalid_load(self):
        test_dir = os.path.dirname(os.path.abspath(__file__))
        slangModuleFile = os.path.join(test_dir, 'multiply.slang')

        with self.assertRaises(RuntimeError):
            with suppressOutput():
                module = slangtorch.loadModule(slangModuleFile, defines={})

class TestHotReload(unittest.TestCase):
    def test_hot_reload(self):
        test_dir = os.path.dirname(os.path.abspath(__file__))
        slangModuleTemplateFile = os.path.join(test_dir, 'multiply_template.slang')

        # Get a temporary directory.
        import tempfile
        tmpdir = tempfile.mkdtemp()

        slangModuleFile = os.path.join(tmpdir, 'multiply.slang')

        # Read template file, replace %FACTOR% with 2.0, and write to temporary directory.
        with open(slangModuleTemplateFile, 'r') as f:
            template = f.read()
            template = template.replace(r'%FACTOR%', '2.0')
            with open(slangModuleFile, 'w') as f2:
                f2.write(template)

        module1 = slangtorch.loadModule(slangModuleFile)
        X = torch.tensor([[1., 2.], [3., 4.]]).cuda()
        Y1 = module1.multiply(X).cpu()
        expected1 = torch.tensor([[2., 4.],[6., 8.]]).cpu()
        assert(torch.all(torch.eq(Y1, expected1)))

        # Read template file, replace %FACTOR% with 1.0, and write to temporary directory.
        with open(slangModuleTemplateFile, 'r') as f:
            template = f.read()
            template = template.replace(r'%FACTOR%', '1.0')
            with open(slangModuleFile, 'w') as f2:
                f2.write(template)

        module2 = slangtorch.loadModule(slangModuleFile)
        Y2 = module2.multiply(X).cpu()
        expected2 = torch.tensor([[1., 2.],[3., 4.]]).cpu()
        assert(torch.all(torch.eq(Y2, expected2)))


class TestMultiFileModule(unittest.TestCase):
    def test_multi_file_reload(self):
        test_dir = os.path.dirname(os.path.abspath(__file__))

        importModuleTemplateFile = os.path.join(test_dir, 'import-module.slang')
        importedModuleTemplateFile = os.path.join(test_dir, 'imported-module.slang')

        # Get a temporary directory.
        import tempfile
        import shutil
        tmpdir = tempfile.mkdtemp()

        importedModuleFile = os.path.join(tmpdir, 'imported-module.slang')
        importModuleFile = os.path.join(tmpdir, 'import-module.slang')

        # Read template file, replace %FACTOR% with 2.0, and write to temporary directory.
        with open(importedModuleTemplateFile, 'r') as f:
            template = f.read()
            template = template.replace(r'%FACTOR%', '2.0')
            with open(importedModuleFile, 'w') as f2:
                f2.write(template)
        # Simply copy the other template file to the temporary directory.
        shutil.copy(importModuleTemplateFile, tmpdir)

        module1 = slangtorch.loadModule(importModuleFile)
        X = torch.tensor([[1., 2.], [3., 4.]]).cuda()
        Y1 = module1.multiply(X).cpu()
        expected1 = torch.tensor([[2., 4.],[6., 8.]]).cpu()
        assert(torch.all(torch.eq(Y1, expected1)))

        # Read template file, replace %FACTOR% with 1.0, and write to temporary directory.
        with open(importedModuleTemplateFile, 'r') as f:
            template = f.read()
            template = template.replace(r'%FACTOR%', '1.0')
            with open(importedModuleFile, 'w') as f2:
                f2.write(template)
        
        # Should trigger a recompile. If not, we'll see invalid results.

        module2 = slangtorch.loadModule(importModuleFile)
        Y2 = module2.multiply(X).cpu()
        expected2 = torch.tensor([[1., 2.],[3., 4.]]).cpu()
        assert(torch.all(torch.eq(Y2, expected2)))

class TestCacheState(unittest.TestCase):
    def test_cache_state_on_build_failure(self):
        test_dir = os.path.dirname(os.path.abspath(__file__))
        slangModuleSourceFile = os.path.join(test_dir, 'multiply.slang')

        # Get a temporary directory.
        import tempfile
        tmpdir = tempfile.mkdtemp()

        slangModuleFile = os.path.join(tmpdir, 'multiply.slang')

        # Copy the source file to the temporary directory.
        import shutil
        shutil.copy(slangModuleSourceFile, slangModuleFile)

        # Expect a RuntimeError (define is not set)
        with self.assertRaises(RuntimeError):
            with suppressOutput():
                slangtorch.loadModule(slangModuleFile)
        
        # Run again, should succeed assuming the cache is in proper state.
        module = slangtorch.loadModule(slangModuleFile, defines={'FACTOR': '2.0'})

        X = torch.tensor([[1., 2.], [3., 4.]]).cuda()
        Y1 = module.multiply(X).cpu()
        expected1 = torch.tensor([[2., 4.],[6., 8.]]).cpu()
        assert(torch.all(torch.eq(Y1, expected1)))


class TestCudaPreludeCache(unittest.TestCase):
    def test_cache_state_on_cuda_prelude_modification(self):
        test_dir = os.path.dirname(os.path.abspath(__file__))

        cuPreludeTemplateTestFile = os.path.join(test_dir, 'cuda-intrinsic-test.cuh')
        cuIntrinsicTestFile = os.path.join(test_dir, 'cuda-intrinsic-binding.slang')

        # Get a temporary directory.
        import tempfile
        import shutil
        tmpdir = tempfile.mkdtemp()

        cuPreludeFile = os.path.join(tmpdir, 'cuda-intrinsic-test.cuh')
        cuIntrinsicFile = os.path.join(tmpdir, 'cuda-intrinsic-binding.slang')

        # Read template file, replace %CONST_VAL% with 2.0, and write to temporary directory.
        with open(cuPreludeTemplateTestFile, 'r') as f:
            template = f.read()
            template = template.replace(r'%CONST_VAL%', '2.0')
            with open(cuPreludeFile, 'w') as f2:
                f2.write(template)
        # Simply copy the base slang file to the temporary directory.
        shutil.copy(cuIntrinsicTestFile, tmpdir)

        module1 = slangtorch.loadModule(cuIntrinsicFile)
        X = torch.zeros((1,), dtype=torch.float, device='cuda:0')
        module1.getConst(output=X).launchRaw(blockSize=(1,1,1), gridSize=(1,1,1))
        expected1 = torch.tensor([2.0]).cpu()
        assert(torch.all(torch.eq(X.cpu(), expected1)))

        # Read template file, replace %CONST_VAL% with 1.0, and write to temporary directory.
        with open(cuPreludeTemplateTestFile, 'r') as f:
            template = f.read()
            template = template.replace(r'%CONST_VAL%', '1.0')
            with open(cuPreludeFile, 'w') as f2:
                f2.write(template)
        
        # Should trigger a recompile. If not, we'll see invalid results.

        module2 = slangtorch.loadModule(cuIntrinsicFile)
        X = torch.zeros((1,), dtype=torch.float, device='cuda:0')
        module2.getConst(output=X).launchRaw(blockSize=(1,1,1), gridSize=(1,1,1))
        expected2 = torch.tensor([1.0]).cpu()
        assert(torch.all(torch.eq(X.cpu(), expected2)))

@contextmanager
def suppressOutput():
    # Suppress stdout and stderr for the duration of the context manager.
    with open(os.devnull, 'w') as devnull:
        old_stdout = sys.stdout
        old_stderr = sys.stderr
        sys.stdout = devnull
        sys.stderr = devnull
        try:
            yield
        finally:
            sys.stdout = old_stdout
            sys.stderr = old_stderr

class TestIncludePaths(unittest.TestCase):
    def test_include_paths(self):
        # Create a temp directory structure with two folders
        # each with a separate .slang file. 
        # Call .loadModule() on one of them and attempt to include
        # the other. It should fail.
        # Then add the folder to the include path and try again.
        # It should succeed.
        #

        test_dir = os.path.dirname(os.path.abspath(__file__))
        slangModuleFile = os.path.join(test_dir, 'import-module.slang')
        slangDependencyFile = os.path.join(test_dir, 'imported-module.slang')

        # Get a temporary directory.
        import tempfile
        import shutil
        tmpdir = tempfile.mkdtemp()

        # Create three subdirectories
        subdir1 = os.path.join(tmpdir, 'subdir1')
        subdir2 = os.path.join(tmpdir, 'subdir2')
        subdir3 = os.path.join(tmpdir, 'subdir3')
        os.mkdir(subdir1)
        os.mkdir(subdir2)
        os.mkdir(subdir3)

        # Copy the source file to the temporary directory.
        shutil.copy(slangModuleFile, subdir1)

        # Write the dependency file by replacing %FACTOR% with 2.0
        with open(slangDependencyFile, 'r') as f:
            template = f.read()
            template = template.replace(r'%FACTOR%', '2.0')
            with open(os.path.join(subdir2, 'imported-module.slang'), 'w') as f2:
                f2.write(template)
        
        # Write the dependency file by replacing %FACTOR% with 1.0
        with open(slangDependencyFile, 'r') as f:
            template = f.read()
            template = template.replace(r'%FACTOR%', '1.0')
            with open(os.path.join(subdir3, 'imported-module.slang'), 'w') as f2:
                f2.write(template)

        # Expect a RuntimeError (includePaths is not set)
        # Suppress stderr output for this test.
        with self.assertRaises(RuntimeError):
            with suppressOutput():
                slangtorch.loadModule(os.path.join(subdir1, 'import-module.slang'))

        # Run again, should succeed.
        module = slangtorch.loadModule(os.path.join(subdir1, 'import-module.slang'), includePaths=[subdir2])

        # Check that the output is multiplied by 2.0
        X = torch.tensor([[1., 2.], [3., 4.]]).cuda()
        Y1 = module.multiply(X).cpu()
        expected1 = torch.tensor([[2., 4.],[6., 8.]]).cpu()

        assert(torch.all(torch.eq(Y1, expected1)))

        # Run again with a different include path, should recompile & succeed.
        module = slangtorch.loadModule(os.path.join(subdir1, 'import-module.slang'), includePaths=[subdir3])

        # Check that the output is multiplied by 1.0
        X = torch.tensor([[1., 2.], [3., 4.]]).cuda()
        Y2 = module.multiply(X).cpu()
        expected2 = torch.tensor([[1., 2.],[3., 4.]]).cpu()

        assert(torch.all(torch.eq(Y2, expected2)))


class TestAutoPyBind(unittest.TestCase):
    def test_autopybind(self):
        test_dir = os.path.dirname(os.path.abspath(__file__))
        slangModuleSourceFile = os.path.join(test_dir, 'autobind-square.slang')
        
        module = slangtorch.loadModule(slangModuleSourceFile)

        X = torch.tensor([1., 2., 3., 4.]).cuda()
        Y = torch.zeros_like(X).cuda()

        module.square(input=X, output=Y).launchRaw(blockSize=(32, 32, 1), gridSize=(1, 1, 1))
        expected1 = torch.tensor([1., 4., 9., 16.]).cpu()

        assert(torch.all(torch.eq(Y.cpu(), expected1)))

class TestAutoPyBindDiff(unittest.TestCase):
    def setUp(self) -> None:
        test_dir = os.path.dirname(os.path.abspath(__file__))
        slangModuleSourceFile = os.path.join(test_dir, 'autobind-square-diff.slang')
        
        module = slangtorch.loadModule(slangModuleSourceFile)
        self.module = module
        
    def test_primal_call(self):
        X = torch.tensor([1., 2., 3., 4.]).cuda()
        expected = torch.tensor([1., 4., 9., 16.]).cpu()
        
        # Test call by direct argument
        Y = torch.zeros_like(X).cuda()
        self.module.square(input=X, output=Y).launchRaw(blockSize=(32, 1, 1), gridSize=(1, 1, 1))
        assert(torch.all(torch.eq(Y.cpu(), expected)))

        # Test call by singleton tuple
        Y = torch.zeros_like(X).cuda()
        self.module.square(input=(X,), output=(Y,)).launchRaw(blockSize=(32, 1, 1), gridSize=(1, 1, 1))
        assert(torch.all(torch.eq(Y.cpu(), expected)))

    def test_fwd_diff(self):
        X = torch.tensor([1., 2., 3., 4.]).cuda()
        X_d = torch.tensor([1., 0., 0., 1.]).cuda()
        expected = torch.tensor([1., 4., 9., 16.]).cpu()
        expected_d = torch.tensor([2., 0., 0., 8.]).cpu()
        
        # Test call by direct argument
        Y = torch.zeros_like(X).cuda()
        Y_d = torch.zeros_like(X_d).cuda()
        self.module.square.fwd(input=(X, X_d), output=(Y, Y_d)).launchRaw(blockSize=(32, 1, 1), gridSize=(1, 1, 1))
        assert(torch.all(torch.eq(Y.cpu(), expected)))
        assert(torch.all(torch.eq(Y_d.cpu(), expected_d)))

        # Test call by named tuple
        Y = torch.zeros_like(X).cuda()
        Y_d = torch.zeros_like(X_d).cuda()
        self.module.square.fwd(
            input=self.module.DiffTensorView(value=X, grad=X_d),
            output=self.module.DiffTensorView(value=Y, grad=Y_d)).launchRaw(blockSize=(32, 1, 1), gridSize=(1, 1, 1))
        assert(torch.all(torch.eq(Y.cpu(), expected)))
        assert(torch.all(torch.eq(Y_d.cpu(), expected_d)))
    
    def test_bwd_diff(self):
        X = torch.tensor([1., 2., 3., 4.]).cuda()
        Y = torch.zeros_like(X).cuda()
        Y_d = torch.tensor([1., 0., 1., 0.]).cuda()
        
        expected_d = torch.tensor([2., 0., 6., 0.]).cpu()

        # Test call by direct argument
        X_d = torch.zeros_like(X).cuda()
        self.module.square.bwd(input=(X, X_d), output=(Y, Y_d)).launchRaw(blockSize=(32, 1, 1), gridSize=(1, 1, 1))
        assert(torch.all(torch.eq(X_d.cpu(), expected_d)))

        # Test call by named tuple
        X_d = torch.zeros_like(X).cuda()
        Y_d = torch.tensor([1., 0., 1., 0.]).cuda()
        self.module.square.bwd(
            input=self.module.DiffTensorView(value=X, grad=X_d),
            output=self.module.DiffTensorView(value=Y, grad=Y_d)).launchRaw(blockSize=(32, 1, 1), gridSize=(1, 1, 1))
        assert(torch.all(torch.eq(X_d.cpu(), expected_d)))

class TestAutoPyBindStruct(unittest.TestCase):
    def setUp(self) -> None:
        test_dir = os.path.dirname(os.path.abspath(__file__))
        slangModuleSourceFile = os.path.join(test_dir, 'autobind-multiply-struct.slang')
        
        module = slangtorch.loadModule(slangModuleSourceFile)
        self.module = module

    def test_struct_input(self):
        # Test call struct by tuple
        A = torch.tensor([[1., 2.], [3., 4.]]).cuda()
        B = torch.tensor([[10., 20.], [30., 40.]]).cuda()
        Y = torch.zeros_like(A).cuda()

        self.module.multiply(foo=(A, B), result=Y).launchRaw(blockSize=(32, 32, 1), gridSize=(1, 1, 1))
        expected1 = torch.tensor([[10., 40.],[90., 160.]]).cpu()

        assert(torch.all(torch.eq(Y.cpu(), expected1)))

        # Reset Y
        Y = torch.zeros_like(A).cuda()

        # Test call struct by dict
        self.module.multiply(foo={'A': A, 'B': B}, result=Y).launchRaw(blockSize=(32, 32, 1), gridSize=(1, 1, 1))

        assert(torch.all(torch.eq(Y.cpu(), expected1)))

        # Reset Y
        Y = torch.zeros_like(A).cuda()

        # Test call struct by named tuple
        footype = self.module.Foo
        self.module.multiply(foo=footype(A=A, B=B), result=Y).launchRaw(blockSize=(32, 32, 1), gridSize=(1, 1, 1))
        
        assert(torch.all(torch.eq(Y.cpu(), expected1)))

    def test_struct_failed_input(self):
        A = torch.tensor([[1., 2.], [3., 4.]]).cuda()
        B = torch.tensor([[10., 20.], [30., 40.]]).cuda()
        Y = torch.zeros_like(A).cuda()

        with self.assertRaises(TypeError):
            self.module.multiply(foo=(A,), result=Y).launchRaw(blockSize=(32, 32, 1), gridSize=(1, 1, 1))
        
        with self.assertRaises(TypeError):
            self.module.multiply(foo=(A, B, A), result=Y).launchRaw(blockSize=(32, 32, 1), gridSize=(1, 1, 1))
        
        with self.assertRaises(TypeError):
            self.module.multiply(foo={'A': A}, result=Y).launchRaw(blockSize=(32, 32, 1), gridSize=(1, 1, 1))
        
        with self.assertRaises(TypeError):
            self.module.multiply(foo={'A': A, 'Ba': B}, result=Y).launchRaw(blockSize=(32, 32, 1), gridSize=(1, 1, 1))

class TestBuiltinTypeInputs(unittest.TestCase):
    def setUp(self) -> None:
        super().setUp()
        test_dir = os.path.dirname(os.path.abspath(__file__))
        slangModuleSourceFile = os.path.join(test_dir, 'builtin-type-input.slang')

        module = slangtorch.loadModule(slangModuleSourceFile)
        self.module = module

    def test_plain_vector_input(self):
        Y = torch.tensor([0., 0., 0.]).cuda()

        self.module.plain_copy_float3(input=(1.0, 2.0, 3.0), output=Y).launchRaw(blockSize=(32, 1, 1), gridSize=(1, 1, 1))
        expected1 = torch.tensor([1., 2., 3.]).cpu()

        assert(torch.all(torch.eq(Y.cpu(), expected1)))
    
    def test_plain_matrix_input(self):
        Y = torch.tensor([0., 0., 0., 0., 0., 0., 0., 0., 0.]).cuda()

        self.module.plain_copy_float3x3(input=((1.0, 2.0, 3.0), (4.0, 5.0, 6.0), (7.0, 8.0, 9.0)), output=Y).launchRaw(blockSize=(32, 1, 1), gridSize=(1, 1, 1))
        expected1 = torch.tensor([1., 2., 3., 4., 5., 6., 7., 8., 9.]).cpu()

        assert(torch.all(torch.eq(Y.cpu(), expected1)))

    def test_builtin_types_in_struct(self):
        Y = torch.tensor([0., 0., 0., 0., 0., 0., 0., 0., 0.]).cuda()

        self.module.plain_copy_struct(input=self.module.MyStruct(m=((1.0, 2.0, 3.0), (4.0, 5.0, 6.0), (7.0, 8.0, 9.0))), output=Y).launchRaw(blockSize=(32, 1, 1), gridSize=(1, 1, 1))
        expected1 = torch.tensor([1., 2., 3., 4., 5., 6., 7., 8., 9.]).cpu()

        assert(torch.all(torch.eq(Y.cpu(), expected1)))

    def test_builtin_types_in_array(self):
        Y = torch.tensor([0., 0., 0., 0., 0., 0., 0., 0., 0.]).cuda()

        self.module.plain_copy_array(input=[(1.0, 2.0, 3.0), (4.0, 5.0, 6.0), (7.0, 8.0, 9.0)], output=Y).launchRaw(blockSize=(32, 1, 1), gridSize=(1, 1, 1))
        expected1 = torch.tensor([1., 2., 3., 4., 5., 6., 7., 8., 9.]).cpu()

        assert(torch.all(torch.eq(Y.cpu(), expected1)))
<<<<<<< HEAD
class TestAutogradFunction(unittest.TestCase):
    def setUp(self) -> None:
        test_dir = os.path.dirname(os.path.abspath(__file__))
        square_module_filepath = os.path.join(test_dir, 'autobind-square-diff.slang')
        m = slangtorch.loadModule(square_module_filepath)
        class MySquareFunc(torch.autograd.Function):
            @staticmethod
            def forward(ctx, input):
                output = torch.zeros_like(input)

                kernel_with_args = m.square(input=input, output=output)
                kernel_with_args.launchRaw(
                    blockSize=(32, 1, 1),
                    gridSize=((input.shape[0] + 31) // 32, 1, 1))

                ctx.save_for_backward(input, output)

                return output

            @staticmethod
            def backward(ctx, grad_output):
                (input, output) = ctx.saved_tensors

                input_grad = torch.zeros_like(input)
                
                # Often, the reverse mode derivative can use broadcasted tensors, which Slang does not 
                # natively support. A simple workaround is to call .contiguous() on the grad_output tensor.
                #
                grad_output = grad_output.contiguous()
                kernel_with_args = m.square.bwd(input=(input, input_grad), output=(output, grad_output))
                kernel_with_args.launchRaw(
                    blockSize=(32, 1, 1),
                    gridSize=((input.shape[0] + 31) // 32, 1, 1))
                
                return input_grad
        
        self.square_func_class = MySquareFunc
    
    def test_square_func_example(self):
        x = torch.tensor((3.0, 4.0), requires_grad=True, device='cuda')
        y_pred = self.square_func_class.apply(x)
        loss = y_pred.sum()
        loss.backward()
        
        expected_grad = torch.tensor((6.0, 8.0)).cuda()
        assert(torch.all(torch.eq(x.grad, expected_grad)))

class TestBroadcastedTensorError(unittest.TestCase):
    def test_broadcasted_tensor_input(self):
        """
            Slang should throw an error if the input tensor is broadcasted.
        """
        test_dir = os.path.dirname(os.path.abspath(__file__))
        slangModuleSourceFile = os.path.join(test_dir, 'autobind-square-diff.slang')
        
        module = slangtorch.loadModule(slangModuleSourceFile)
        X = torch.tensor([[1., 2., 3., 4.]]).cuda()
        X_broadcasted = X.expand(3, 4)
        Y = torch.zeros_like(X).cuda()

        # Check that the input tensor is broadcasted (any stride is 0)
        assert(any([stride == 0 for stride in X_broadcasted.stride()]))

        # Check that slang raises an error
        with self.assertRaises(RuntimeError):
            module.square(input=X_broadcasted, output=Y).launchRaw(blockSize=(32, 1, 1), gridSize=(1, 1, 1))
        
        # Check that calling .contiguous() fixes the issue
        module.square(input=X_broadcasted.contiguous(), output=Y).launchRaw(blockSize=(32, 1, 1), gridSize=(1, 1, 1))
        

class TestAutogradFunction(unittest.TestCase):
    def setUp(self) -> None:
        test_dir = os.path.dirname(os.path.abspath(__file__))
        square_module_filepath = os.path.join(test_dir, 'autobind-square-diff.slang')
        m = slangtorch.loadModule(square_module_filepath)
        class MySquareFunc(torch.autograd.Function):
            @staticmethod
            def forward(ctx, input):
                output = torch.zeros_like(input)

                kernel_with_args = m.square(input=input, output=output)
                kernel_with_args.launchRaw(
                    blockSize=(32, 1, 1),
                    gridSize=((input.shape[0] + 31) // 32, 1, 1))

                ctx.save_for_backward(input, output)

                return output

            @staticmethod
            def backward(ctx, grad_output):
                (input, output) = ctx.saved_tensors

                input_grad = torch.zeros_like(input)
                
                # Often, the reverse mode derivative can use broadcasted tensors, which Slang does not 
                # natively support. A simple workaround is to call .contiguous() on the grad_output tensor.
                #
                grad_output = grad_output.contiguous()
                kernel_with_args = m.square.bwd(input=(input, input_grad), output=(output, grad_output))
                kernel_with_args.launchRaw(
                    blockSize=(32, 1, 1),
                    gridSize=((input.shape[0] + 31) // 32, 1, 1))
                
                return input_grad
        
        self.square_func_class = MySquareFunc
    
    def test_square_func_example(self):
        x = torch.tensor((3.0, 4.0), requires_grad=True, device='cuda')
        y_pred = self.square_func_class.apply(x)
        loss = y_pred.sum()
        loss.backward()
        
        expected_grad = torch.tensor((6.0, 8.0)).cuda()
        assert(torch.all(torch.eq(x.grad, expected_grad)))

class TestBroadcastedTensorError(unittest.TestCase):
    def test_broadcasted_tensor_input(self):
        """
            Slang should throw an error if the input tensor is broadcasted.
        """
        test_dir = os.path.dirname(os.path.abspath(__file__))
        slangModuleSourceFile = os.path.join(test_dir, 'autobind-square-diff.slang')
        
        module = slangtorch.loadModule(slangModuleSourceFile)
        X = torch.tensor([[1., 2., 3., 4.]]).cuda()
        X_broadcasted = X.expand(3, 4)
        Y = torch.zeros_like(X).cuda()

        # Check that the input tensor is broadcasted (any stride is 0)
        assert(any([stride == 0 for stride in X_broadcasted.stride()]))

        # Check that slang raises an error
        with self.assertRaises(RuntimeError):
            module.square(input=X_broadcasted, output=Y).launchRaw(blockSize=(32, 1, 1), gridSize=(1, 1, 1))
        
        # Check that calling .contiguous() fixes the issue
        module.square(input=X_broadcasted.contiguous(), output=Y).launchRaw(blockSize=(32, 1, 1), gridSize=(1, 1, 1))
        
class TestBuiltinTypeInputs(unittest.TestCase):
    def setUp(self) -> None:
        super().setUp()
        test_dir = os.path.dirname(os.path.abspath(__file__))
        slangModuleSourceFile = os.path.join(test_dir, 'builtin-type-input.slang')

        module = slangtorch.loadModule(slangModuleSourceFile)
        self.module = module

    def test_plain_vector_input(self):
        Y = torch.tensor([0., 0., 0.]).cuda()

        self.module.plain_copy_float3(input=(1.0, 2.0, 3.0), output=Y).launchRaw(blockSize=(32, 1, 1), gridSize=(1, 1, 1))
        expected1 = torch.tensor([1., 2., 3.]).cpu()

        assert(torch.all(torch.eq(Y.cpu(), expected1)))
    
    def test_plain_matrix_input(self):
        Y = torch.tensor([0., 0., 0., 0., 0., 0., 0., 0., 0.]).cuda()

        self.module.plain_copy_float3x3(input=((1.0, 2.0, 3.0), (4.0, 5.0, 6.0), (7.0, 8.0, 9.0)), output=Y).launchRaw(blockSize=(32, 1, 1), gridSize=(1, 1, 1))
        expected1 = torch.tensor([1., 2., 3., 4., 5., 6., 7., 8., 9.]).cpu()

        assert(torch.all(torch.eq(Y.cpu(), expected1)))

    def test_builtin_types_in_struct(self):
        Y = torch.tensor([0., 0., 0., 0., 0., 0., 0., 0., 0.]).cuda()

        self.module.plain_copy_struct(input=self.module.MyStruct(m=((1.0, 2.0, 3.0), (4.0, 5.0, 6.0), (7.0, 8.0, 9.0))), output=Y).launchRaw(blockSize=(32, 1, 1), gridSize=(1, 1, 1))
        expected1 = torch.tensor([1., 2., 3., 4., 5., 6., 7., 8., 9.]).cpu()

        assert(torch.all(torch.eq(Y.cpu(), expected1)))

    def test_builtin_types_in_array(self):
        Y = torch.tensor([0., 0., 0., 0., 0., 0., 0., 0., 0.]).cuda()

        self.module.plain_copy_array(input=[(1.0, 2.0, 3.0), (4.0, 5.0, 6.0), (7.0, 8.0, 9.0)], output=Y).launchRaw(blockSize=(32, 1, 1), gridSize=(1, 1, 1))
        expected1 = torch.tensor([1., 2., 3., 4., 5., 6., 7., 8., 9.]).cpu()

        assert(torch.all(torch.eq(Y.cpu(), expected1)))
=======

class TestEmptyTensor(unittest.TestCase):
    def setUp(self) -> None:
        test_dir = os.path.dirname(os.path.abspath(__file__))
        slangModuleSourceFile = os.path.join(test_dir, 'copy.slang')
        
        module = slangtorch.loadModule(slangModuleSourceFile)
        self.module = module

    def test_empty_tensor(self):
        # Create empty torch tensor.
        X = torch.tensor([]).cuda()
        Y = torch.zeros_like(X).cuda()

        # Call the module with empty tensor.
        self.module.copy(input=X, output=Y).launchRaw(blockSize=(32, 32, 1), gridSize=(1, 1, 1))

        # Should not crash.
>>>>>>> ebbf6b8b
<|MERGE_RESOLUTION|>--- conflicted
+++ resolved
@@ -510,7 +510,7 @@
         expected1 = torch.tensor([1., 2., 3., 4., 5., 6., 7., 8., 9.]).cpu()
 
         assert(torch.all(torch.eq(Y.cpu(), expected1)))
-<<<<<<< HEAD
+
 class TestAutogradFunction(unittest.TestCase):
     def setUp(self) -> None:
         test_dir = os.path.dirname(os.path.abspath(__file__))
@@ -580,78 +580,7 @@
         
         # Check that calling .contiguous() fixes the issue
         module.square(input=X_broadcasted.contiguous(), output=Y).launchRaw(blockSize=(32, 1, 1), gridSize=(1, 1, 1))
-        
-
-class TestAutogradFunction(unittest.TestCase):
-    def setUp(self) -> None:
-        test_dir = os.path.dirname(os.path.abspath(__file__))
-        square_module_filepath = os.path.join(test_dir, 'autobind-square-diff.slang')
-        m = slangtorch.loadModule(square_module_filepath)
-        class MySquareFunc(torch.autograd.Function):
-            @staticmethod
-            def forward(ctx, input):
-                output = torch.zeros_like(input)
-
-                kernel_with_args = m.square(input=input, output=output)
-                kernel_with_args.launchRaw(
-                    blockSize=(32, 1, 1),
-                    gridSize=((input.shape[0] + 31) // 32, 1, 1))
-
-                ctx.save_for_backward(input, output)
-
-                return output
-
-            @staticmethod
-            def backward(ctx, grad_output):
-                (input, output) = ctx.saved_tensors
-
-                input_grad = torch.zeros_like(input)
-                
-                # Often, the reverse mode derivative can use broadcasted tensors, which Slang does not 
-                # natively support. A simple workaround is to call .contiguous() on the grad_output tensor.
-                #
-                grad_output = grad_output.contiguous()
-                kernel_with_args = m.square.bwd(input=(input, input_grad), output=(output, grad_output))
-                kernel_with_args.launchRaw(
-                    blockSize=(32, 1, 1),
-                    gridSize=((input.shape[0] + 31) // 32, 1, 1))
-                
-                return input_grad
-        
-        self.square_func_class = MySquareFunc
-    
-    def test_square_func_example(self):
-        x = torch.tensor((3.0, 4.0), requires_grad=True, device='cuda')
-        y_pred = self.square_func_class.apply(x)
-        loss = y_pred.sum()
-        loss.backward()
-        
-        expected_grad = torch.tensor((6.0, 8.0)).cuda()
-        assert(torch.all(torch.eq(x.grad, expected_grad)))
-
-class TestBroadcastedTensorError(unittest.TestCase):
-    def test_broadcasted_tensor_input(self):
-        """
-            Slang should throw an error if the input tensor is broadcasted.
-        """
-        test_dir = os.path.dirname(os.path.abspath(__file__))
-        slangModuleSourceFile = os.path.join(test_dir, 'autobind-square-diff.slang')
-        
-        module = slangtorch.loadModule(slangModuleSourceFile)
-        X = torch.tensor([[1., 2., 3., 4.]]).cuda()
-        X_broadcasted = X.expand(3, 4)
-        Y = torch.zeros_like(X).cuda()
-
-        # Check that the input tensor is broadcasted (any stride is 0)
-        assert(any([stride == 0 for stride in X_broadcasted.stride()]))
-
-        # Check that slang raises an error
-        with self.assertRaises(RuntimeError):
-            module.square(input=X_broadcasted, output=Y).launchRaw(blockSize=(32, 1, 1), gridSize=(1, 1, 1))
-        
-        # Check that calling .contiguous() fixes the issue
-        module.square(input=X_broadcasted.contiguous(), output=Y).launchRaw(blockSize=(32, 1, 1), gridSize=(1, 1, 1))
-        
+     
 class TestBuiltinTypeInputs(unittest.TestCase):
     def setUp(self) -> None:
         super().setUp()
@@ -692,7 +621,6 @@
         expected1 = torch.tensor([1., 2., 3., 4., 5., 6., 7., 8., 9.]).cpu()
 
         assert(torch.all(torch.eq(Y.cpu(), expected1)))
-=======
 
 class TestEmptyTensor(unittest.TestCase):
     def setUp(self) -> None:
@@ -711,4 +639,3 @@
         self.module.copy(input=X, output=Y).launchRaw(blockSize=(32, 32, 1), gridSize=(1, 1, 1))
 
         # Should not crash.
->>>>>>> ebbf6b8b
